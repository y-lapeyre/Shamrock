import shamrock
import matplotlib.pyplot as plt
import numpy as np

gamma = 5./3.
rho_g = 1
target_tot_u = 1


<<<<<<< HEAD
dr = 0.01 # number of part
bmin = (-0.5,-0.5,-0.5)
bmax = ( 0.5, 0.5, 0.5)
=======
dr = 0.01
bmin = (-0.6,-0.6,-0.6)
bmax = ( 0.6, 0.6, 0.6)
>>>>>>> 3513a78f
pmass = -1




""" ctx = shamrock.Context()
ctx.pdata_layout_new()
model = shamrock.get_SPHModel(context = ctx, vector_type = "f64_3",sph_kernel = "M6")
model.init_scheduler(int(1e7),1)
bmin,bmax = model.get_ideal_fcc_box(dr,bmin,bmax)
xm,ym,zm = bmin
xM,yM,zM = bmax
model.resize_simulation_box(bmin,bmax)
model.add_cube_fcc_3d(dr, bmin,bmax)
xc,yc,zc = model.get_closest_part_to((0,0,0))
ctx.close_sched()
del model
del ctx """


ctx = shamrock.Context()
ctx.pdata_layout_new()

model = shamrock.get_SPHModel(context = ctx, vector_type = "f64_3",sph_kernel = "M6")

cfg = model.gen_default_config()
#cfg.set_artif_viscosity_Constant(alpha_u = 1, alpha_AV = 1, beta_AV = 2)
#cfg.set_artif_viscosity_VaryingMM97(alpha_min = 0.1,alpha_max = 1,sigma_decay = 0.1, alpha_u = 1, beta_AV = 2)
cfg.set_artif_viscosity_VaryingCD10(alpha_min = 0.0,alpha_max = 1,sigma_decay = 0.1, alpha_u = 1, beta_AV = 2)
cfg.set_boundary_periodic()
cfg.print_status()
model.set_solver_config(cfg)

model.init_scheduler(int(1e6),1)


""" bmin = (xm - xc,ym - yc, zm - zc)
bmax = (xM - xc,yM - yc, zM - zc) """
xm,ym,zm = bmin
xM,yM,zM = bmax

model.resize_simulation_box(bmin,bmax)
model.add_cube_fcc_3d(dr, bmin,bmax)

vol_b = (xM - xm)*(yM - ym)*(zM - zm)

totmass = (rho_g*vol_b)
#print("Total mass :", totmass)

pmass = model.total_mass_to_part_mass(totmass)

model.set_value_in_a_box("uint","f64", 0 , bmin,bmax)

#rinj = 0.008909042924642563*2
#rinj = 0.008909042924642563*2*2
rinj = 0.01781818
u_inj = 1
model.add_kernel_value("uint","f64", u_inj,(0,0,0),rinj)



#print("Current part mass :", pmass)

#for it in range(5):
#    setup.update_smoothing_lenght(ctx)



#print("Current part mass :", pmass)
model.set_particle_mass(pmass)


tot_u = pmass*model.get_sum("uint","f64")
#print("total u :",tot_u)

#a = input("continue ?")



model.set_cfl_cour(0.3)
model.set_cfl_force(0.25)
model.set_eos_gamma(5/3)





#for i in range(9):
#    model.evolve(5e-4, False, False, "", False)



ev_f = "/home/ylapeyre/phantom_tests/sedov3/sedov_indno01.ev"
output_dir = "/home/ylapeyre/Shamrock_tests/sedov3/"
ev_dic = {}
with open(ev_f, 'r') as phantom_ev:
    # read the col names
    #columns = phantom_ev.readline().strip().split()
    #print(columns)

    columns = ['time', 
               'ekin',
               'etherm',
               'emag',
               'epot',
               'etot',
               'erad',
               'totmom',
               'angtot',
               'rho_max',
               'rho_avg',
               'dt',
               'totentrop',
               'rmdmzch',
               'vrms',
               'xcom',
               'ycom',
               'zcom'
               'alpha_max']
    ev_data = np.genfromtxt(ev_f, skip_header=1)
    ev_data = ev_data.T

    i_dic = 0
    for column in columns:
        ev_dic[column] = ev_data[i_dic]
        i_dic +=1

t_sum = 0
#t_target = 0.1

current_dt = ev_dic['dt'][0]

i = 0
i_dump = 0
#while t_sum < t_target:
for next_dt in ev_dic['dt'][1:2]:

    print("step : t=",t_sum)
    
    next_sh_dt = model.evolve(t_sum, current_dt, True, output_dir + "dump_"+str(i_dump)+".vtk", True)

    if i % 1 == 0:
        i_dump += 1

    t_sum += current_dt
    current_dt = next_dt

    #if (t_target - t_sum) < next_dt:
    #    current_dt = t_target - t_sum

    #i+= 1


dic = ctx.collect_data()

r = np.sqrt(dic['xyz'][:,0]**2 + dic['xyz'][:,1]**2 +dic['xyz'][:,2]**2)
vr = np.sqrt(dic['vxyz'][:,0]**2 + dic['vxyz'][:,1]**2 +dic['vxyz'][:,2]**2)


hpart = dic["hpart"]
uint = dic["uint"]

gamma = 5./3.

rho = pmass*(model.get_hfact()/hpart)**3
P = (gamma-1) * rho *uint


plt.style.use('custom_style.mplstyle')
fig,axs = plt.subplots(nrows=2,ncols=2,figsize=(9,6),dpi=125)

axs[0,0].scatter(r, vr,c = 'black',s=1,label = "v")
axs[1,0].scatter(r, uint,c = 'black',s=1,label = "u")
axs[0,1].scatter(r, rho,c = 'black',s=1,label = "rho")
axs[1,1].scatter(r, P,c = 'black',s=1,label = "P")


axs[0,0].set_ylabel(r"$v$")
axs[1,0].set_ylabel(r"$u$")
axs[0,1].set_ylabel(r"$\rho$")
axs[1,1].set_ylabel(r"$P$")

axs[0,0].set_xlabel("$r$")
axs[1,0].set_xlabel("$r$")
axs[0,1].set_xlabel("$r$")
axs[1,1].set_xlabel("$r$")

axs[0,0].set_xlim(0,0.55)
axs[1,0].set_xlim(0,0.55)
axs[0,1].set_xlim(0,0.55)
axs[1,1].set_xlim(0,0.55)

plt.tight_layout()
plt.show()
<|MERGE_RESOLUTION|>--- conflicted
+++ resolved
@@ -7,15 +7,10 @@
 target_tot_u = 1
 
 
-<<<<<<< HEAD
 dr = 0.01 # number of part
 bmin = (-0.5,-0.5,-0.5)
 bmax = ( 0.5, 0.5, 0.5)
-=======
-dr = 0.01
-bmin = (-0.6,-0.6,-0.6)
-bmax = ( 0.6, 0.6, 0.6)
->>>>>>> 3513a78f
+
 pmass = -1
 
 
