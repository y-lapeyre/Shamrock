--- conflicted
+++ resolved
@@ -206,11 +206,7 @@
                 Tscal p,
                 Tscal H_r_in,
                 Tscal q,
-<<<<<<< HEAD
-                u64 seed){
-=======
                 u16 seed){
->>>>>>> d397625a
                     self.add_big_disc_3d(center, central_mass, Npart, r_in, r_out, disc_mass, p, H_r_in, q, std::mt19937{seed});
                     return disc_mass / Npart;
                 })
