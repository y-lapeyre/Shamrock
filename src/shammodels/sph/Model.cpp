// -------------------------------------------------------//
//
// SHAMROCK code for hydrodynamics
// Copyright(C) 2021-2023 Timothée David--Cléris <timothee.david--cleris@ens-lyon.fr>
// Licensed under CeCILL 2.1 License, see LICENSE for more information
//
// -------------------------------------------------------//

/**
 * @file Model.cpp
 * @author Timothée David--Cléris (timothee.david--cleris@ens-lyon.fr)
 * @author Yona Lapeyre (yona.lapeyre@ens-lyon.fr)
 * @brief
 *
 */

#include "Model.hpp"
#include "shambase/exception.hpp"
#include "shambase/memory.hpp"
#include "shambase/stacktrace.hpp"
#include "shambase/string.hpp"

#include "shammath/crystalLattice.hpp"
#include "shammath/sphkernels.hpp"
#include "shammodels/generic/setup/generators.hpp"
#include "shammodels/sph/io/PhantomDump.hpp"
#include "shammodels/sph/modules/ParticleReordering.hpp"
#include "shamrock/patch/PatchData.hpp"
#include "shamrock/scheduler/PatchScheduler.hpp"
#include "shamsys/NodeInstance.hpp"
#include "shamsys/legacy/log.hpp"

#include <functional>
#include <random>
#include <utility>
#include <vector>

template<class Tvec, template<class> class SPHKernel>
using Model = shammodels::sph::Model<Tvec, SPHKernel>;

template<class Tvec, template<class> class SPHKernel>
f64 Model<Tvec, SPHKernel>::evolve_once_time_expl(f64 t_curr, f64 dt_input) {
    auto tmp = solver.evolve_once_time_expl(t_curr, dt_input);
    solver.print_timestep_logs();
    return tmp;
}

template<class Tvec, template<class> class SPHKernel>
void Model<Tvec, SPHKernel>::timestep() {
    solver.evolve_once();
}

template<class Tvec, template<class> class SPHKernel>
void Model<Tvec, SPHKernel>::init_scheduler(u32 crit_split, u32 crit_merge) {
    solver.init_required_fields();
    solver.init_ghost_layout();
    ctx.init_sched(crit_split, crit_merge);

    using namespace shamrock::patch;

    PatchScheduler &sched = shambase::get_check_ref(ctx.sched);

    sched.add_root_patch();

    logger::debug_ln("Sys", "build local scheduler tables");
    sched.owned_patch_id = sched.patch_list.build_local();
    sched.patch_list.build_local_idx_map();
    sched.update_local_load_value([&](shamrock::patch::Patch p) {
        return sched.patch_data.owned_data.get(p.id_patch).get_obj_cnt();
    });
}

template<class Tvec, template<class> class SPHKernel>
u64 Model<Tvec, SPHKernel>::get_total_part_count() {
    PatchScheduler &sched = shambase::get_check_ref(ctx.sched);
    return shamalgs::collective::allreduce_sum(sched.get_rank_count());
}

template<class Tvec, template<class> class SPHKernel>
f64 Model<Tvec, SPHKernel>::total_mass_to_part_mass(f64 totmass) {
    return totmass / get_total_part_count();
}

template<class Tvec, template<class> class SPHKernel>
auto Model<Tvec, SPHKernel>::get_closest_part_to(Tvec pos) -> Tvec {
    StackEntry stack_loc{};

    using namespace shamrock::patch;

    Tvec best_dr     = shambase::VectorProperties<Tvec>::get_max();
    Tscal best_dist2 = shambase::VectorProperties<Tscal>::get_max();

    PatchScheduler &sched = shambase::get_check_ref(ctx.sched);

    sched.for_each_patchdata_nonempty([&](const Patch, PatchData &pdat) {
        sycl::buffer<Tvec> &xyz = shambase::get_check_ref(pdat.get_field<Tvec>(0).get_buf());

        sycl::host_accessor acc{xyz, sycl::read_only};

        u32 cnt = pdat.get_obj_cnt();

        for (u32 i = 0; i < cnt; i++) {
            Tvec tmp    = acc[i];
            Tvec dr     = tmp - pos;
            Tscal dist2 = sycl::dot(dr, dr);
            if (dist2 < best_dist2) {
                best_dr    = dr;
                best_dist2 = dist2;
            }
        }
    });

    std::vector<Tvec> list_dr{};
    shamalgs::collective::vector_allgatherv(std::vector<Tvec>{best_dr}, list_dr, MPI_COMM_WORLD);

    // reset distances because if two rank find the same distance the return value won't be the same
    // this bug took me a whole day to fix, aaaaaaaaaaaaah !!!!!
    // maybe this should be moved somewhere else to prevent similar issues
    // TODO (in a year maybe XD )
    best_dr    = shambase::VectorProperties<Tvec>::get_max();
    best_dist2 = shambase::VectorProperties<Tscal>::get_max();

    for (Tvec tmp : list_dr) {
        Tvec dr     = tmp - pos;
        Tscal dist2 = sycl::dot(dr, dr);
        if (dist2 < best_dist2) {
            best_dr    = dr;
            best_dist2 = dist2;
        }
    }

    return pos + best_dr;
}

template<class Tvec, template<class> class SPHKernel>
auto Model<Tvec, SPHKernel>::get_ideal_fcc_box(Tscal dr, std::pair<Tvec, Tvec> box)
    -> std::pair<Tvec, Tvec> {
    StackEntry stack_loc{};
    auto [a, b] = generic::setup::generators::get_ideal_fcc_box<Tscal>(dr, box);
    return {a, b};
}

template<class Tvec, template<class> class SPHKernel>
void Model<Tvec, SPHKernel>::remap_positions(std::function<Tvec(Tvec)> map) {
    StackEntry stack_loc{};

    using namespace shamrock::patch;

    PatchScheduler &sched = shambase::get_check_ref(ctx.sched);
    sched.for_each_patchdata_nonempty([&](const Patch, PatchData &pdat) {
        sycl::buffer<Tvec> &xyz = shambase::get_check_ref(pdat.get_field<Tvec>(0).get_buf());

        sycl::host_accessor acc{xyz, sycl::read_write};

        u32 cnt = pdat.get_obj_cnt();

        for (u32 i = 0; i < cnt; i++) {
            acc[i] = map(acc[i]);
        }
    });


    modules::ComputeLoadBalanceValue<Tvec, SPHKernel>(ctx, solver.solver_config, solver.storage)
        .update_load_balancing();
    sched.scheduler_step(false, false);

    {
        StackEntry stack_loc{};
        SerialPatchTree<Tvec> sptree(
            sched.patch_tree, sched.get_sim_box().get_patch_transform<Tvec>());
        shamrock::ReattributeDataUtility reatrib(sched);
        sptree.attach_buf();
        reatrib.reatribute_patch_objects(sptree, "xyz");
        sched.check_patchdata_locality_corectness();
    }

    modules::ComputeLoadBalanceValue<Tvec, SPHKernel>(ctx, solver.solver_config, solver.storage)
        .update_load_balancing();
    sched.scheduler_step(true, true);

    {
        StackEntry stack_loc{};
        SerialPatchTree<Tvec> sptree(
            sched.patch_tree, sched.get_sim_box().get_patch_transform<Tvec>());

        shamrock::ReattributeDataUtility reatrib(sched);
        sptree.attach_buf();
        reatrib.reatribute_patch_objects(sptree, "xyz");
        sched.check_patchdata_locality_corectness();
    }
}

template<class Tvec>
inline void post_insert_data(PatchScheduler &sched) {
    StackEntry stack_loc{};

    // logger::raw_ln(sched.dump_status());
    sched.scheduler_step(false, false);

    /*
            if(shamcomm::world_rank() == 7){
                logger::raw_ln(sched.dump_status());
            }
    */

    auto [m, M] = sched.get_box_tranform<Tvec>();

    {
        StackEntry stack_loc{};
        SerialPatchTree<Tvec> sptree(
            sched.patch_tree, sched.get_sim_box().get_patch_transform<Tvec>());
        shamrock::ReattributeDataUtility reatrib(sched);
        sptree.attach_buf();
        reatrib.reatribute_patch_objects(sptree, "xyz");
        sched.check_patchdata_locality_corectness();
    }

    sched.scheduler_step(true, true);

    {
        StackEntry stack_loc{};
        SerialPatchTree<Tvec> sptree(
            sched.patch_tree, sched.get_sim_box().get_patch_transform<Tvec>());

        shamrock::ReattributeDataUtility reatrib(sched);
        sptree.attach_buf();
        reatrib.reatribute_patch_objects(sptree, "xyz");
        sched.check_patchdata_locality_corectness();
    }

    std::string log = "";

    using namespace shamrock::patch;

    u32 smallest_count = u32_max;
    u32 largest_count = 0;

    sched.for_each_local_patchdata([&](const Patch p, PatchData &pdat) {
        u32 tmp = pdat.get_obj_cnt();
        smallest_count = sham::min(tmp, smallest_count);
        largest_count = sham::max(tmp, largest_count);
    });

    smallest_count = shamalgs::collective::allreduce_min(smallest_count);
    largest_count = shamalgs::collective::allreduce_max(largest_count);

    if (shamcomm::world_rank() == 0){
        logger::info_ln("Model", "current particle counts : min = ", smallest_count, "max = ",largest_count);
    }

    //sched.for_each_local_patchdata([&](const Patch p, PatchData &pdat) {
    //    log += shambase::format(
    //        "\n    patch id={}, N={} particles", p.id_patch, pdat.get_obj_cnt());
    //});
    //
    //std::string log_gathered = "";
    //shamcomm::gather_str(log, log_gathered);
    //
    //if (shamcomm::world_rank() == 0)
    //    logger::info_ln("Model", "current particle counts : ", log_gathered);
}

template<class Tvec, template<class> class SPHKernel>
void Model<Tvec, SPHKernel>::push_particle(
    std::vector<Tvec> &part_pos_insert,
    std::vector<Tscal> &part_hpart_insert,
    std::vector<Tscal> &part_u_insert) {
    StackEntry stack_loc{};

    using namespace shamrock::patch;

    PatchScheduler &sched = shambase::get_check_ref(ctx.sched);

    std::string log = "";

    sched.for_each_local_patchdata([&](const Patch p, PatchData &pdat) {
        PatchCoordTransform<Tvec> ptransf = sched.get_sim_box().get_patch_transform<Tvec>();

        shammath::CoordRange<Tvec> patch_coord = ptransf.to_obj_coord(p);

        std::vector<Tvec> vec_acc;
        std::vector<Tscal> hpart_acc;
        std::vector<Tscal> u_acc;
        for (u32 i = 0; i < part_pos_insert.size(); i++) {
            Tvec r  = part_pos_insert[i];
            Tscal u = part_u_insert[i];
            if (patch_coord.contain_pos(r)) {
                vec_acc.push_back(r);
                hpart_acc.push_back(part_hpart_insert[i]);
                u_acc.push_back(u);
            }
        }

        if (vec_acc.size() == 0) {
            return;
        }

        log += shambase::format(
            "\n  rank = {}  patch id={}, add N={} particles, coords = {} {}",
            shamcomm::world_rank(),
            p.id_patch,
            vec_acc.size(),
            patch_coord.lower,
            patch_coord.upper);

        PatchData tmp(sched.pdl);
        tmp.resize(vec_acc.size());
        tmp.fields_raz();

        {
            u32 len                 = vec_acc.size();
            PatchDataField<Tvec> &f = tmp.get_field<Tvec>(sched.pdl.get_field_idx<Tvec>("xyz"));
            sycl::buffer<Tvec> buf(vec_acc.data(), len);
            f.override(buf, len);
        }

        {
            u32 len = vec_acc.size();
            PatchDataField<Tscal> &f
                = tmp.get_field<Tscal>(sched.pdl.get_field_idx<Tscal>("hpart"));
            sycl::buffer<Tscal> buf(hpart_acc.data(), len);
            f.override(buf, len);
        }

        {
            u32 len                  = u_acc.size();
            PatchDataField<Tscal> &f = tmp.get_field<Tscal>(sched.pdl.get_field_idx<Tscal>("uint"));
            sycl::buffer<Tscal> buf(u_acc.data(), len);
            f.override(buf, len);
        }

        pdat.insert_elements(tmp);

        sched.check_patchdata_locality_corectness();

        std::string log_gathered = "";
        shamcomm::gather_str(log, log_gathered);

        if (shamcomm::world_rank() == 0) {
            logger::info_ln("Model", "Push particles : ", log_gathered);
        }
        log = "";

        modules::ComputeLoadBalanceValue<Tvec, SPHKernel>(ctx, solver.solver_config, solver.storage)
            .update_load_balancing();

        post_insert_data<Tvec>(sched);
    });
}

template<class Tvec, template<class> class SPHKernel>
auto Model<Tvec, SPHKernel>::get_ideal_hcp_box(Tscal dr, std::pair<Tvec, Tvec> _box)
    -> std::pair<Tvec, Tvec> {
    StackEntry stack_loc{};

    using Lattice     = shammath::LatticeHCP<Tvec>;
    using LatticeIter = typename shammath::LatticeHCP<Tvec>::Iterator;

    shammath::CoordRange<Tvec> box = _box;
    auto [idxs_min, idxs_max]      = Lattice::get_box_index_bounds(dr, box.lower, box.upper);

    auto [idxs_min_per, idxs_max_per] = Lattice::nearest_periodic_box_indices(idxs_min, idxs_max);

    shammath::CoordRange<Tvec> ret = Lattice::get_periodic_box(dr, idxs_min_per, idxs_max_per);

    return {ret.lower, ret.upper};
}

template<class Tvec, template<class> class SPHKernel>
void Model<Tvec, SPHKernel>::add_cube_hcp_3d(Tscal dr, std::pair<Tvec, Tvec> _box) {
    shambase::Timer time_setup;time_setup.start();

    StackEntry stack_loc{};

    shammath::CoordRange<Tvec> box = _box;

    using namespace shamrock::patch;

    PatchScheduler &sched = shambase::get_check_ref(ctx.sched);

    using Lattice     = shammath::LatticeHCP<Tvec>;
    using LatticeIter = typename shammath::LatticeHCP<Tvec>::IteratorDiscontinuous;

    auto [idxs_min, idxs_max] = Lattice::get_box_index_bounds(dr, box.lower, box.upper);

    LatticeIter gen = LatticeIter(dr, idxs_min, idxs_max);

    u64 acc_count =0;

    std::string log = "";
    while (!gen.is_done()) {

        // loc maximum count of insert part
        u64 loc_sum_ins_cnt = 0;
        // sum_node( loc_sum_ins_cnt )
        u64 max_loc_sum_ins_cnt = 0;

        do {
            std::vector<Tvec> to_ins = gen.next_n(sched.crit_patch_split*2);
            acc_count += to_ins.size();


            sched.for_each_local_patchdata([&](const Patch p, PatchData &pdat) {
                PatchCoordTransform<Tvec> ptransf = sched.get_sim_box().get_patch_transform<Tvec>();

                shammath::CoordRange<Tvec> patch_coord = ptransf.to_obj_coord(p);

                std::vector<Tvec> vec_acc;
                for (Tvec r : to_ins) {
                    if (patch_coord.contain_pos(r)) {
                        vec_acc.push_back(r);
                    }
                }

                // update max insert_count
                loc_sum_ins_cnt += vec_acc.size();

                if (vec_acc.size() == 0) {
                    return;
                }

                log += shambase::format(
                    "\n  rank = {}  patch id={}, add N={} particles, coords = {} {}",
                    shamcomm::world_rank(),
                    p.id_patch,
                    vec_acc.size(),
                    patch_coord.lower,
                    patch_coord.upper);
                
                // reserve space to avoid allocating during copy
                pdat.reserve(vec_acc.size());

                PatchData tmp(sched.pdl);
                tmp.resize(vec_acc.size());
                tmp.fields_raz();

                {
                    u32 len                 = vec_acc.size();
                    PatchDataField<Tvec> &f = tmp.get_field<Tvec>(sched.pdl.get_field_idx<Tvec>("xyz"));
                    //sycl::buffer<Tvec> buf(vec_acc.data(), len);
                    f.override(vec_acc, len);
                }

                {
                    PatchDataField<Tscal> &f
                        = tmp.get_field<Tscal>(sched.pdl.get_field_idx<Tscal>("hpart"));
                    f.override(dr);
                }

                pdat.insert_elements(tmp);

            });

            max_loc_sum_ins_cnt = shamalgs::collective::allreduce_max(loc_sum_ins_cnt);

            if(shamcomm::world_rank() == 0){
                logger::info_ln("Model", "--> insertion loop : max loc insert count = ",max_loc_sum_ins_cnt, "sum =",acc_count);
            }
        }while(!gen.is_done() && max_loc_sum_ins_cnt < sched.crit_patch_split*8);
        

        sched.check_patchdata_locality_corectness();

        //if(logger::details::loglevel >= shamcomm::logs::log_info){
        //    std::string log_gathered = "";
        //    shamcomm::gather_str(log, log_gathered);
        //
        //    if (shamcomm::world_rank() == 0) {
        //        logger::debug_ln("Model", "Push particles : ", log_gathered);
        //    }
        //}
        log = "";

        modules::ComputeLoadBalanceValue<Tvec, SPHKernel>(ctx, solver.solver_config, solver.storage)
            .update_load_balancing();
        post_insert_data<Tvec>(sched);
        
    }

    if(true){
        modules::ParticleReordering<Tvec,u32, SPHKernel>(ctx, solver.solver_config, solver.storage).reorder_particles();
    }

    time_setup.end();
    if(shamcomm::world_rank() == 0){
        logger::info_ln("Model", "add_cube_hcp took :",time_setup.elasped_sec(),"s");
    }
}

template<class Tvec>
class BigDiscUtils {
public:
using Tscal = shambase::VecComponent<Tvec>;
using Out = generic::setup::generators::DiscOutput<Tscal>; 

class DiscIterator {       
    bool done = false;
    Tvec center;
    Tscal central_mass;
    u64 Npart;
    Tscal r_in;
    Tscal r_out;
    Tscal disc_mass;
    Tscal p;
    Tscal H_r_in;
    Tscal q;

    u64 current_index;
    
    std::mt19937 eng;

    std::function<Tscal(Tscal)> sigma_profile;
    std::function<Tscal(Tscal)> cs_profile;
    std::function<Tscal(Tscal)> rot_profile;

    public:
    DiscIterator(
        Tvec center, 
        Tscal central_mass,
        u64 Npart,
        Tscal r_in,
        Tscal r_out,
        Tscal disc_mass,
        Tscal p,
        Tscal H_r_in,
        Tscal q,
        std::mt19937 eng,
        std::function<Tscal(Tscal)> sigma_profile,
        std::function<Tscal(Tscal)> cs_profile,
        std::function<Tscal(Tscal)> rot_profile
    ) : current_index(0), Npart(Npart),
    center(center), central_mass(central_mass), r_in(r_in), r_out(r_out), disc_mass(disc_mass),
    p(p), H_r_in(H_r_in), q(q),
    eng(eng), sigma_profile(sigma_profile), cs_profile(cs_profile), rot_profile(rot_profile)
    {

        if (Npart == 0) {
            done = true;
        }
    }

    inline bool is_done() { return done; } // just to make sure the result is not tempered with


    inline generic::setup::generators::DiscOutput<Tscal> next() {

        constexpr Tscal _2pi = 2*shambase::constants::pi<Tscal>;

        auto f_func = [&](Tscal r){
            return r*sigma_profile(r);
        };

        Tscal fmax = f_func(r_out);

        auto find_r = [&](){
            while(true){
                Tscal u2 = shamalgs::random::mock_value<Tscal>(eng,0, fmax);
                Tscal r = shamalgs::random::mock_value<Tscal>(eng,r_in, r_out);
                if (u2 < f_func(r)){
                    return r;
                }
            }
        };
            
        auto theta = shamalgs::random::mock_value<Tscal>(eng,0, _2pi);
        auto Gauss = shamalgs::random::mock_gaussian<Tscal>(eng);

        Tscal r = find_r();

        Tscal vk = rot_profile(r);
        Tscal cs = cs_profile(r);
        Tscal sigma = sigma_profile(r);

        Tscal H_r = cs/vk;
        Tscal H = H_r * r;
                
        Tscal z = H*Gauss;

        auto pos = sycl::vec<Tscal, 3>{r*sycl::cos(theta),z,r*sycl::sin(theta)};

        auto etheta = sycl::vec<Tscal, 3>{-pos.z(),0, pos.x()};
        etheta /= sycl::length(etheta);

        auto vel = vk*etheta;

        Tscal rho = (sigma / (H * shambase::constants::pi2_sqrt<Tscal>))*
            sycl::exp(- z*z / (2*H*H));

        Out out {
            pos, vel, cs, rho
        };

        // increase counter + check if finished
        current_index++;
        if(current_index == Npart){
            done = true;
        }

        return out;
    }

    inline std::vector<Out> next_n(u32 nmax) {
        std::vector<Out> ret{};
        for (u32 i = 0; i < nmax; i++) {
            if (done) {
                break;
            }

            ret.push_back(next());
        }
        return ret;
    }
};

};

            
template<class Tvec, template<class> class SPHKernel>
void Model<Tvec, SPHKernel>::add_big_disc_3d(
                Tvec center, 
                Tscal central_mass,
                u32 Npart,
                Tscal r_in,
                Tscal r_out,
                Tscal disc_mass,
                Tscal p,
                Tscal H_r_in,
                Tscal q,
                std::mt19937 eng
) {

    Tscal eos_gamma;
    using Config = SolverConfig;
    using SolverConfigEOS     = typename Config::EOSConfig;
    using SolverEOS_Adiabatic = typename SolverConfigEOS::Adiabatic;
    if (SolverEOS_Adiabatic *eos_config =
        std::get_if<SolverEOS_Adiabatic>(&solver.solver_config.eos_config.config)) {

        eos_gamma = eos_config->gamma;

    } else {
        //dirty hack for disc setup in locally isothermal
        eos_gamma = 2;
        //shambase::throw_unimplemented();
    }

    auto sigma_profile = [=](Tscal r){
        // we setup with an adimensional mass since it is monte carlo
        constexpr Tscal sigma_0 = 1;
        return sigma_0*sycl::pow(r/r_in, -p);
    };

    auto cs_law = [=](Tscal r){
        return sycl::pow(r/r_in, -q);
    };

    auto rot_profile = [&](Tscal r){
        Tscal G = solver.solver_config.get_constant_G();
        return sycl::sqrt(G * central_mass/r);
    };

    auto cs_profile = [&](Tscal r){
        Tscal cs_in = H_r_in*rot_profile(r_in);
        return cs_law(r)*cs_in; 
    };

    auto get_hfact = []() -> Tscal {
        return Kernel::hfactd;
    };
        
    auto int_rho_h = [&] (Tscal h) -> Tscal{
        return shamrock::sph::rho_h(solver.solver_config.gpart_mass, h, Kernel::hfactd);
    };

    Tscal part_mass = disc_mass/Npart;

    shambase::Timer time_setup;time_setup.start();

    StackEntry stack_loc{};

    using namespace shamrock::patch;

    PatchScheduler &sched = shambase::get_check_ref(ctx.sched);

    using Out = generic::setup::generators::DiscOutput<Tscal>; 
    using DIter = typename BigDiscUtils<Tvec>::DiscIterator;

    DIter gen = DIter(
        center, 
        central_mass,
        Npart,
        r_in,
        r_out,
        disc_mass,
        p,
        H_r_in,
        q,
        eng,
        sigma_profile,
        cs_profile,
        rot_profile);

    u64 acc_count =0;

    std::string log = "";
    while (!gen.is_done()) {

        // loc maximum count of insert part
        u64 loc_sum_ins_cnt = 0;
        // sum_node( loc_sum_ins_cnt )
        u64 max_loc_sum_ins_cnt = 0;

        do {
            std::vector<Out> to_ins = gen.next_n(sched.crit_patch_split*2);
            acc_count += to_ins.size();


            sched.for_each_local_patchdata([&](const Patch p, PatchData &pdat) {
                PatchCoordTransform<Tvec> ptransf = sched.get_sim_box().get_patch_transform<Tvec>();

                shammath::CoordRange<Tvec> patch_coord = ptransf.to_obj_coord(p);

                std::vector<Out> part_list;
                for (Out r : to_ins) {
                    if (patch_coord.contain_pos(r.pos )) {
                    // add all part to insert in a vector
                    part_list.push_back(r);
                    }
                
                }

                // update max insert_count
                loc_sum_ins_cnt += part_list.size();

                if (part_list.size() == 0) {
                    return;
                }

                log += shambase::format(
                    "\n  rank = {}  patch id={}, add N={} particles, coords = {} {}",
                    shamcomm::world_rank(),
                    p.id_patch,
                    part_list.size(),
                    patch_coord.lower,
                    patch_coord.upper);
                
                //extract the pos from part_list
                std::vector<Tvec> vec_pos;
                std::vector<Tvec> vec_vel;
                std::vector<Tscal> vec_u;
                std::vector<Tscal> vec_h;
                std::vector<Tscal> vec_cs;

                for(Out o : part_list){
                    vec_pos.push_back(o.pos);
                    vec_vel.push_back(o.velocity);
                    vec_u.push_back(o.cs*o.cs/(/*solver.eos_gamma * */ (eos_gamma - 1)));
<<<<<<< HEAD
                    vec_h.push_back(int_rho_h(Kernel::hfactd));
=======
                    vec_h.push_back(shamrock::sph::h_rho(part_mass, o.rho * 0.1, Kernel::hfactd));
>>>>>>> d397625a
                    vec_cs.push_back(o.cs);
                }

                // reserve space to avoid allocating during copy
                pdat.reserve(vec_pos.size());

                PatchData tmp(sched.pdl);
                tmp.resize(vec_pos.size());
                tmp.fields_raz();

                {
                    u32 len                 = vec_pos.size();
                    PatchDataField<Tvec> &f = tmp.get_field<Tvec>(sched.pdl.get_field_idx<Tvec>("xyz"));
                    sycl::buffer<Tvec> buf(vec_pos.data(), len);
                    f.override(buf, len);
                }

                {
                    u32 len = vec_pos.size();
                    PatchDataField<Tscal> &f =
                        tmp.get_field<Tscal>(sched.pdl.get_field_idx<Tscal>("hpart"));
                    sycl::buffer<Tscal> buf(vec_h.data(), len);
                    f.override(buf, len);
                }

                {
                    u32 len = vec_pos.size();
                    PatchDataField<Tscal> &f =
                        tmp.get_field<Tscal>(sched.pdl.get_field_idx<Tscal>("uint"));
                    sycl::buffer<Tscal> buf(vec_u.data(), len);
                    f.override(buf, len);
                }

                if(solver.solver_config.is_eos_locally_isothermal()){
                    u32 len = vec_pos.size();
                    PatchDataField<Tscal> &f =
                        tmp.get_field<Tscal>(sched.pdl.get_field_idx<Tscal>("soundspeed"));
                    sycl::buffer<Tscal> buf(vec_cs.data(), len);
                    f.override(buf, len);
                }

                {
                    u32 len = vec_pos.size();
                    PatchDataField<Tvec> &f =
                        tmp.get_field<Tvec>(sched.pdl.get_field_idx<Tvec>("vxyz"));
                    sycl::buffer<Tvec> buf(vec_vel.data(), len);
                    f.override(buf, len);
                }

                pdat.insert_elements(tmp);

            });

            max_loc_sum_ins_cnt = shamalgs::collective::allreduce_max(loc_sum_ins_cnt);

            if(shamcomm::world_rank() == 0){
                logger::info_ln("Model", "--> insertion loop : max loc insert count = ",max_loc_sum_ins_cnt, "sum =",acc_count);
            }
        }while(!gen.is_done() && max_loc_sum_ins_cnt < sched.crit_patch_split*8);
        

        sched.check_patchdata_locality_corectness();

        //if(logger::details::loglevel >= shamcomm::logs::log_info){
        //    std::string log_gathered = "";
        //    shamcomm::gather_str(log, log_gathered);
        //
        //    if (shamcomm::world_rank() == 0) {
        //        logger::debug_ln("Model", "Push particles : ", log_gathered);
        //    }
        //}
        log = "";

        modules::ComputeLoadBalanceValue<Tvec, SPHKernel>(ctx, solver.solver_config, solver.storage)
            .update_load_balancing();
        post_insert_data<Tvec>(sched);
        
    }

    if(true){
        modules::ParticleReordering<Tvec,u32, SPHKernel>(ctx, solver.solver_config, solver.storage).reorder_particles();
    }

    time_setup.end();
    if(shamcomm::world_rank() == 0){
        logger::info_ln("Model", "add_big_disc took :",time_setup.elasped_sec(),"s");
    }
}
        
template<class Tvec, template<class> class SPHKernel>
void Model<Tvec, SPHKernel>::add_cube_fcc_3d(Tscal dr, std::pair<Tvec, Tvec> _box) {
    StackEntry stack_loc{};

    shammath::CoordRange<Tvec> box = _box;

    using namespace shamrock::patch;

    PatchScheduler &sched = shambase::get_check_ref(ctx.sched);

    std::string log = "";

    auto make_sliced = [&]() {
        std::vector<Tvec> vec_lst;
        generic::setup::generators::add_particles_fcc(
            dr,
            {box.lower, box.upper},
            [&](Tvec r) {
                return box.contain_pos(r);
            },
            [&](Tvec r, Tscal h) {
                vec_lst.push_back(r);
            });

        std::vector<std::vector<Tvec>> sliced_buf;

        u32 sz_buf = sched.crit_patch_split * 4;

        std::vector<Tvec> cur_buf;
        for (u32 i = 0; i < vec_lst.size(); i++) {
            cur_buf.push_back(vec_lst[i]);

            if (cur_buf.size() > sz_buf) {
                sliced_buf.push_back(std::exchange(cur_buf, std::vector<Tvec>{}));
            }
        }

        if (cur_buf.size() > 0) {
            sliced_buf.push_back(std::exchange(cur_buf, std::vector<Tvec>{}));
        }

        return sliced_buf;
    };

    std::vector<std::vector<Tvec>> sliced_buf = make_sliced();

    for (std::vector<Tvec> to_ins : sliced_buf) {

        sched.for_each_local_patchdata([&](const Patch p, PatchData &pdat) {
            PatchCoordTransform<Tvec> ptransf = sched.get_sim_box().get_patch_transform<Tvec>();

            shammath::CoordRange<Tvec> patch_coord = ptransf.to_obj_coord(p);

            std::vector<Tvec> vec_acc;
            for (Tvec r : to_ins) {
                if (patch_coord.contain_pos(r)) {
                    vec_acc.push_back(r);
                }
            }

            if (vec_acc.size() == 0) {
                return;
            }

            log += shambase::format(
                "\n  rank = {}  patch id={}, add N={} particles, coords = {} {}",
                shamcomm::world_rank(),
                p.id_patch,
                vec_acc.size(),
                patch_coord.lower,
                patch_coord.upper);

            PatchData tmp(sched.pdl);
            tmp.resize(vec_acc.size());
            tmp.fields_raz();

            {
                u32 len                 = vec_acc.size();
                PatchDataField<Tvec> &f = tmp.get_field<Tvec>(sched.pdl.get_field_idx<Tvec>("xyz"));
                sycl::buffer<Tvec> buf(vec_acc.data(), len);
                f.override(buf, len);
            }

            {
                PatchDataField<Tscal> &f
                    = tmp.get_field<Tscal>(sched.pdl.get_field_idx<Tscal>("hpart"));
                f.override(dr);
            }

            pdat.insert_elements(tmp);
        });

        sched.check_patchdata_locality_corectness();

        std::string log_gathered = "";
        shamcomm::gather_str(log, log_gathered);

        if (shamcomm::world_rank() == 0) {
            logger::info_ln("Model", "Push particles : ", log_gathered);
        }
        log = "";

        modules::ComputeLoadBalanceValue<Tvec, SPHKernel>(ctx, solver.solver_config, solver.storage)
            .update_load_balancing();
        post_insert_data<Tvec>(sched);
    }
}

template<class Tvec, template<class> class SPHKernel>
auto Model<Tvec, SPHKernel>::gen_config_from_phantom_dump(PhantomDump &phdump, bool bypass_error)
    -> SolverConfig {
    StackEntry stack_loc{};
    SolverConfig conf{};

    auto massoftype = phdump.read_header_floats<Tscal>("massoftype");

    conf.gpart_mass = massoftype[0];
    conf.cfl_cour   = phdump.read_header_float<Tscal>("C_force");
    conf.cfl_force  = phdump.read_header_float<Tscal>("C_cour");

    conf.eos_config      = get_shamrock_eosconfig<Tvec>(phdump, bypass_error);
    conf.artif_viscosity = get_shamrock_avconfig<Tvec>(phdump);

    conf.set_units(get_shamrock_units<Tscal>(phdump));

    // xmin, xmax, y... z... are in the header only in periodic mode in phantom
    if (phdump.has_header_entry("xmin")) {
        conf.set_boundary_free();
    }

    return conf;
}

template<class Tvec, template<class> class SPHKernel>
void Model<Tvec, SPHKernel>::init_from_phantom_dump(PhantomDump &phdump) {
    StackEntry stack_loc{};

    bool has_coord_in_header = true;

    Tscal xmin, xmax, ymin, ymax, zmin, zmax;
    has_coord_in_header = phdump.has_header_entry("xmin");

    std::string log = "";

    std::vector<Tvec> xyz, vxyz;
    std::vector<Tscal> h, u, alpha;

    {
        std::vector<Tscal> x, y, z, vx, vy, vz;

        phdump.blocks[0].fill_vec("x", x);
        phdump.blocks[0].fill_vec("y", y);
        phdump.blocks[0].fill_vec("z", z);

        if (has_coord_in_header) {
            xmin = phdump.read_header_float<f64>("xmin");
            xmax = phdump.read_header_float<f64>("xmax");
            ymin = phdump.read_header_float<f64>("ymin");
            ymax = phdump.read_header_float<f64>("ymax");
            zmin = phdump.read_header_float<f64>("zmin");
            zmax = phdump.read_header_float<f64>("zmax");

            resize_simulation_box({{xmin, ymin, zmin}, {xmax, ymax, zmax}});
        } else {
            Tscal box_tolerance = 1.2;

            xmin = *std::min_element(x.begin(), x.end());
            xmax = *std::max_element(x.begin(), x.end());
            ymin = *std::min_element(y.begin(), y.end());
            ymax = *std::max_element(y.begin(), y.end());
            zmin = *std::min_element(z.begin(), z.end());
            zmax = *std::max_element(z.begin(), z.end());

            Tvec bm = {xmin, ymin, zmin};
            Tvec bM = {xmax, ymax, zmax};

            Tvec center = (bm + bM) * 0.5;

            Tvec d = (bM - bm) * 0.5;

            // expand the box
            d *= box_tolerance;

            resize_simulation_box({center - d, center + d});
        }

        phdump.blocks[0].fill_vec("h", h);

        phdump.blocks[0].fill_vec("vx", vx);
        phdump.blocks[0].fill_vec("vy", vy);
        phdump.blocks[0].fill_vec("vz", vz);

        phdump.blocks[0].fill_vec("u", u);
        phdump.blocks[0].fill_vec("alpha", alpha);

        for (u32 i = 0; i < x.size(); i++) {
            xyz.push_back({x[i], y[i], z[i]});
        }
        for (u32 i = 0; i < vx.size(); i++) {
            vxyz.push_back({vx[i], vy[i], vz[i]});
        }
    }

    using namespace shamrock::patch;

    PatchScheduler &sched = shambase::get_check_ref(ctx.sched);

    u32 sz_buf = sched.crit_patch_split * 4;

    u32 Ntot = xyz.size();

    std::vector<u64> insert_ranges;
    insert_ranges.push_back(0);
    for (u64 i = sz_buf; i < Ntot; i += sz_buf) {
        insert_ranges.push_back(i);
    }
    insert_ranges.push_back(Ntot);

    for (u64 krange = 0; krange < insert_ranges.size() - 1; krange++) {
        u64 start_id = insert_ranges[krange];
        u64 end_id   = insert_ranges[krange + 1];

        u64 Nloc = end_id - start_id;

        sched.for_each_local_patchdata([&](const Patch p, PatchData &pdat) {
            PatchCoordTransform<Tvec> ptransf = sched.get_sim_box().get_patch_transform<Tvec>();

            shammath::CoordRange<Tvec> patch_coord = ptransf.to_obj_coord(p);

            std::vector<u64> sel_index;
            for (u64 i = start_id; i < end_id; i++) {
                Tvec r   = xyz[i];
                Tscal h_ = h[i];
                if (patch_coord.contain_pos(r) && (h_ >= 0)) {
                    sel_index.push_back(i);
                }
            }

            if (sel_index.size() == 0) {
                return;
            }

            log += shambase::format(
                "\n  rank = {}  patch id={}, add N={} particles, coords = {} {}",
                shamcomm::world_rank(),
                p.id_patch,
                sel_index.size(),
                patch_coord.lower,
                patch_coord.upper);

            std::vector<Tvec> ins_xyz, ins_vxyz;
            std::vector<Tscal> ins_h, ins_u, ins_alpha;
            for (u64 i : sel_index) {
                ins_xyz.push_back(xyz[i]);
            }
            for (u64 i : sel_index) {
                ins_vxyz.push_back(vxyz[i]);
            }
            for (u64 i : sel_index) {
                ins_h.push_back(h[i]);
            }
            if (u.size() > 0) {
                for (u64 i : sel_index) {
                    ins_u.push_back(u[i]);
                }
            }
            if (alpha.size() > 0) {
                for (u64 i : sel_index) {
                    ins_alpha.push_back(alpha[i]);
                }
            }

            PatchData ptmp(sched.pdl);
            ptmp.resize(sel_index.size());
            ptmp.fields_raz();

            ptmp.override_patch_field("xyz", ins_xyz);
            ptmp.override_patch_field("vxyz", ins_vxyz);
            ptmp.override_patch_field("hpart", ins_h);

            if (ins_alpha.size() > 0) {
                ptmp.override_patch_field("alpha_AV", ins_alpha);
            }

            if (ins_u.size() > 0) {
                ptmp.override_patch_field("uint", ins_u);
            }

            pdat.insert_elements(ptmp);
        });

        sched.check_patchdata_locality_corectness();

        std::string log_gathered = "";
        shamcomm::gather_str(log, log_gathered);

        if (shamcomm::world_rank() == 0) {
            logger::info_ln("Model", "Push particles : ", log_gathered);
        }
        log = "";

        modules::ComputeLoadBalanceValue<Tvec, SPHKernel>(ctx, solver.solver_config, solver.storage)
            .update_load_balancing();

        post_insert_data<Tvec>(sched);

        // add sinks

        PhantomDumpBlock &sink_block = phdump.blocks[1];
        {
            std::vector<Tscal> xsink, ysink, zsink;
            std::vector<Tscal> vxsink, vysink, vzsink;
            std::vector<Tscal> mass;
            std::vector<Tscal> Racc;

            sink_block.fill_vec("x", xsink);
            sink_block.fill_vec("y", ysink);
            sink_block.fill_vec("z", zsink);
            sink_block.fill_vec("vx", vxsink);
            sink_block.fill_vec("vy", vysink);
            sink_block.fill_vec("vz", vzsink);
            sink_block.fill_vec("m", mass);
            sink_block.fill_vec("h", Racc);

            for (u32 i = 0; i < xsink.size(); i++) {
                add_sink(
                    mass[i],
                    {xsink[i], ysink[i], zsink[i]},
                    {vxsink[i], vysink[i], vzsink[i]},
                    Racc[i]);
            }
        }
    }
}

template<class Tvec, template<class> class SPHKernel>
void Model<Tvec, SPHKernel>::add_pdat_to_phantom_block(
    PhantomDumpBlock &block, shamrock::patch::PatchData &pdat) {

    std::vector<Tvec> xyz = pdat.fetch_data<Tvec>("xyz");

    u64 xid = block.get_ref_fort_real("x");
    u64 yid = block.get_ref_fort_real("y");
    u64 zid = block.get_ref_fort_real("z");

    for (auto vec : xyz) {
        block.blocks_fort_real[xid].vals.push_back(vec.x());
        block.blocks_fort_real[yid].vals.push_back(vec.y());
        block.blocks_fort_real[zid].vals.push_back(vec.z());
    }

    std::vector<Tscal> h = pdat.fetch_data<Tscal>("hpart");
    u64 hid              = block.get_ref_f32("h");
    for (auto h_ : h) {
        block.blocks_f32[hid].vals.push_back(h_);
    }

    if (solver.solver_config.has_field_alphaAV()) {
        std::vector<Tscal> alpha = pdat.fetch_data<Tscal>("alpha_AV");
        u64 aid                  = block.get_ref_f32("alpha");
        for (auto alp_ : alpha) {
            block.blocks_f32[aid].vals.push_back(alp_);
        }
    }

    if (solver.solver_config.has_field_divv()) {
        std::vector<Tscal> vecdivv = pdat.fetch_data<Tscal>("divv");
        u64 divvid                 = block.get_ref_f32("divv");
        for (auto d_ : vecdivv) {
            block.blocks_f32[divvid].vals.push_back(d_);
        }
    }

    std::vector<Tvec> vxyz = pdat.fetch_data<Tvec>("vxyz");

    u64 vxid = block.get_ref_fort_real("vx");
    u64 vyid = block.get_ref_fort_real("vy");
    u64 vzid = block.get_ref_fort_real("vz");

    for (auto vec : vxyz) {
        block.blocks_fort_real[vxid].vals.push_back(vec.x());
        block.blocks_fort_real[vyid].vals.push_back(vec.y());
        block.blocks_fort_real[vzid].vals.push_back(vec.z());
    }

    std::vector<Tscal> u = pdat.fetch_data<Tscal>("uint");
    u64 uid              = block.get_ref_fort_real("u");
    for (auto u_ : u) {
        block.blocks_fort_real[uid].vals.push_back(u_);
    }

    block.tot_count = block.blocks_fort_real[xid].vals.size();
}

template<class Tvec, template<class> class SPHKernel>
shammodels::sph::PhantomDump Model<Tvec, SPHKernel>::make_phantom_dump() {
    StackEntry stack_loc{};

    PhantomDump dump;

    dump.override_magic_number();
    dump.iversion = 1;
    dump.fileid   = shambase::format("{:100s}", "FT:Phantom Shamrock writter");

    u32 Ntot = get_total_part_count();
    dump.table_header_fort_int.add("nparttot", Ntot);
    dump.table_header_fort_int.add("ntypes", 8);
    dump.table_header_fort_int.add("npartoftype", Ntot);
    dump.table_header_fort_int.add("npartoftype", 0);
    dump.table_header_fort_int.add("npartoftype", 0);
    dump.table_header_fort_int.add("npartoftype", 0);
    dump.table_header_fort_int.add("npartoftype", 0);
    dump.table_header_fort_int.add("npartoftype", 0);
    dump.table_header_fort_int.add("npartoftype", 0);
    dump.table_header_fort_int.add("npartoftype", 0);

    dump.table_header_i64.add("nparttot", Ntot);
    dump.table_header_i64.add("ntypes", 8);
    dump.table_header_i64.add("npartoftype", Ntot);
    dump.table_header_i64.add("npartoftype", 0);
    dump.table_header_i64.add("npartoftype", 0);
    dump.table_header_i64.add("npartoftype", 0);
    dump.table_header_i64.add("npartoftype", 0);
    dump.table_header_i64.add("npartoftype", 0);
    dump.table_header_i64.add("npartoftype", 0);
    dump.table_header_i64.add("npartoftype", 0);

    dump.table_header_fort_int.add("nblocks", 1);
    dump.table_header_fort_int.add("nptmass", 0);
    dump.table_header_fort_int.add("ndustlarge", 0);
    dump.table_header_fort_int.add("ndustsmall", 0);
    dump.table_header_fort_int.add("idust", 7);
    dump.table_header_fort_int.add("idtmax_n", 1);
    dump.table_header_fort_int.add("idtmax_frac", 0);
    dump.table_header_fort_int.add("idumpfile", 0);
    dump.table_header_fort_int.add("majorv", 2023);
    dump.table_header_fort_int.add("minorv", 0);
    dump.table_header_fort_int.add("microv", 0);
    dump.table_header_fort_int.add("isink", 0);

    dump.table_header_i32.add("iexternalforce", 0);
    dump.table_header_i32.add("ieos", 2);
    dump.table_header_fort_real.add("gamma", 1.66667);
    dump.table_header_fort_real.add("RK2", 0);
    dump.table_header_fort_real.add("polyk2", 0);
    dump.table_header_fort_real.add("qfacdisc", 0.75);
    dump.table_header_fort_real.add("qfacdisc2", 0.75);

    dump.table_header_fort_real.add("time", solver.solver_config.get_time());
    dump.table_header_fort_real.add("dtmax", solver.solver_config.get_dt_sph());

    dump.table_header_fort_real.add("rhozero", 0);
    dump.table_header_fort_real.add("hfact", Kernel::hfactd);
    dump.table_header_fort_real.add("tolh", 0.0001);
    dump.table_header_fort_real.add("C_cour", solver.solver_config.cfl_cour);
    dump.table_header_fort_real.add("C_force", solver.solver_config.cfl_force);
    dump.table_header_fort_real.add("alpha", 0);
    dump.table_header_fort_real.add("alphau", 1);
    dump.table_header_fort_real.add("alphaB", 1);

    dump.table_header_fort_real.add("massoftype", solver.solver_config.gpart_mass);
    dump.table_header_fort_real.add("massoftype", 0);
    dump.table_header_fort_real.add("massoftype", 0);
    dump.table_header_fort_real.add("massoftype", 0);
    dump.table_header_fort_real.add("massoftype", 0);
    dump.table_header_fort_real.add("massoftype", 0);
    dump.table_header_fort_real.add("massoftype", 0);
    dump.table_header_fort_real.add("massoftype", 0);

    dump.table_header_fort_real.add("Bextx", 0);
    dump.table_header_fort_real.add("Bexty", 0);
    dump.table_header_fort_real.add("Bextz", 0);
    dump.table_header_fort_real.add("dum", 0);

    PatchScheduler &sched = shambase::get_check_ref(solver.context.sched);

    auto [bmin, bmax] = sched.get_box_volume<Tvec>();

    dump.table_header_fort_real.add("xmin", bmin.x());
    dump.table_header_fort_real.add("xmax", bmax.x());
    dump.table_header_fort_real.add("ymin", bmin.y());
    dump.table_header_fort_real.add("ymax", bmax.x());
    dump.table_header_fort_real.add("zmin", bmin.z());
    dump.table_header_fort_real.add("zmax", bmax.x());

    dump.table_header_fort_real.add("get_conserv", -1);
    dump.table_header_fort_real.add("etot_in", 0.59762);
    dump.table_header_fort_real.add("angtot_in", 0.0189694);
    dump.table_header_fort_real.add("totmom_in", 0.0306284);

    auto units = solver.solver_config.unit_sys;
    if (units) {
        dump.table_header_f64.add("udist", units->m_inv);
        dump.table_header_f64.add("umass", units->kg_inv);
        dump.table_header_f64.add("utime", units->s_inv);

        f64 umass = units->template to<shamunits::units::kg>();
        f64 utime = units->template to<shamunits::units::s>();
        f64 udist = units->template to<shamunits::units::m>();

        shamunits::Constants<double> ctes{*units};
        f64 ccst    = ctes.c();
        f64 ucharge = sqrt(umass * udist / (4. * shambase::constants::pi<f64> /*mu_0 in cgs*/));

        f64 umagfd = umass / (utime * ucharge);

        dump.table_header_f64.add("umagfd", umagfd);
    } else {
        logger::warn_ln("SPH", "no units are set, defaulting to SI");

        dump.table_header_f64.add("udist", 1);
        dump.table_header_f64.add("umass", 1);
        dump.table_header_f64.add("utime", 1);
        dump.table_header_f64.add("umagfd", 3.54491);
    }

    PhantomDumpBlock block_part;

    {
        NamedStackEntry stack_loc{"gather data"};
        std::vector<std::unique_ptr<shamrock::patch::PatchData>> gathered = ctx.allgather_data();

        for (auto &dat : gathered) {
            add_pdat_to_phantom_block(block_part, shambase::get_check_ref(dat));
        }
    }

    dump.blocks.push_back(std::move(block_part));

    return dump;
}

using namespace shammath;

template class shammodels::sph::Model<f64_3, M4>;
template class shammodels::sph::Model<f64_3, M6>;<|MERGE_RESOLUTION|>--- conflicted
+++ resolved
@@ -755,11 +755,7 @@
                     vec_pos.push_back(o.pos);
                     vec_vel.push_back(o.velocity);
                     vec_u.push_back(o.cs*o.cs/(/*solver.eos_gamma * */ (eos_gamma - 1)));
-<<<<<<< HEAD
-                    vec_h.push_back(int_rho_h(Kernel::hfactd));
-=======
                     vec_h.push_back(shamrock::sph::h_rho(part_mass, o.rho * 0.1, Kernel::hfactd));
->>>>>>> d397625a
                     vec_cs.push_back(o.cs);
                 }
 
