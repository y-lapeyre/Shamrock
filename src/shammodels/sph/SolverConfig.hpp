--- conflicted
+++ resolved
@@ -154,12 +154,6 @@
         return bool(std::get_if<T>(&eos_config.config));
     }
 
-<<<<<<< HEAD
-=======
-
-    inline bool ghost_has_soundspeed() { return is_eos_locally_isothermal(); }
-
->>>>>>> 8b3a3c3c
     inline void set_eos_adiabatic(Tscal gamma) { eos_config.set_adiabatic(gamma); }
     inline void set_eos_locally_isothermal() { eos_config.set_locally_isothermal(); }
     inline void set_eos_locally_isothermalLP07(Tscal cs0, Tscal q, Tscal r0) { eos_config.set_locally_isothermalLP07(cs0, q, r0); }
