--- conflicted
+++ resolved
@@ -53,14 +53,6 @@
 template<class Tvec, template<class> class SPHKernel>
 void shammodels::sph::modules::UpdateDerivs<Tvec, SPHKernel>::update_derivs_noAV(None cfg) {}
 
-// auto lambda_qav =
-//                         [](Tscal rho, Tscal cs, Tscal v_scal_rhat, Tscal alpha_AV, Tscal beta_AV)
-//                         {
-//                             Tscal abs_v_ab_r_ab = sycl::fabs(v_scal_rhat);
-//                             Tscal vsig          = alpha_AV * cs + beta_AV * abs_v_ab_r_ab;
-//                             return sham::max(-Tscal(0.5) * rho * vsig * v_scal_rhat, Tscal(0));
-//                         };
-
 template<class Tvec, template<class> class SPHKernel>
 void shammodels::sph::modules::UpdateDerivs<Tvec, SPHKernel>::update_derivs_constantAV(
     Constant cfg) {
@@ -203,7 +195,193 @@
                     Tscal Fab_a = Kernel::dW_3d(rab, h_a);
                     Tscal Fab_b = Kernel::dW_3d(rab, h_b);
 
-<<<<<<< HEAD
+                    // clang-format off
+                    add_to_derivs_sph_artif_visco_cond<Kernel>(
+                        pmass,
+                        dr, rab,
+                        rho_a, rho_a_sq, omega_a_rho_a_inv, rho_a_inv, rho_b,
+                        omega_a, omega_b,
+                        Fab_a, Fab_b,
+                        vxyz_a, vxyz_b,
+                        u_a, u_b,
+                        P_a, P_b,
+                        cs_a, cs_b,
+                        lambda_qav,
+                        alpha_a, alpha_b,
+                        h_a, h_b,
+                        
+                        beta_AV, alpha_u,
+
+                        force_pressure,
+                        tmpdU_pressure);
+                    // clang-format on
+
+                });
+                axyz[id_a] = force_pressure;
+                du[id_a]   = tmpdU_pressure;
+            });
+        });
+
+        buf_xyz.complete_event_state(e);
+        buf_axyz.complete_event_state(e);
+        buf_duint.complete_event_state(e);
+        buf_vxyz.complete_event_state(e);
+        buf_hpart.complete_event_state(e);
+        buf_omega.complete_event_state(e);
+        buf_uint.complete_event_state(e);
+        buf_pressure.complete_event_state(e);
+        buf_cs.complete_event_state(e);
+
+        sham::EventList resulting_events;
+        resulting_events.add_event(e);
+        pcache.complete_event_state(resulting_events);
+    });
+}
+template<class Tvec, template<class> class SPHKernel>
+void shammodels::sph::modules::UpdateDerivs<Tvec, SPHKernel>::update_derivs_mm97(VaryingMM97 cfg) {
+    StackEntry stack_loc{};
+
+    using namespace shamrock;
+    using namespace shamrock::patch;
+
+    PatchDataLayout &pdl = scheduler().pdl;
+
+    const u32 ixyz      = pdl.get_field_idx<Tvec>("xyz");
+    const u32 ivxyz     = pdl.get_field_idx<Tvec>("vxyz");
+    const u32 iaxyz     = pdl.get_field_idx<Tvec>("axyz");
+    const u32 iuint     = pdl.get_field_idx<Tscal>("uint");
+    const u32 iduint    = pdl.get_field_idx<Tscal>("duint");
+    const u32 ihpart    = pdl.get_field_idx<Tscal>("hpart");
+    const u32 ialpha_AV = pdl.get_field_idx<Tscal>("alpha_AV");
+
+    shamrock::patch::PatchDataLayout &ghost_layout = storage.ghost_layout.get();
+    u32 ihpart_interf                              = ghost_layout.get_field_idx<Tscal>("hpart");
+    u32 iuint_interf                               = ghost_layout.get_field_idx<Tscal>("uint");
+    u32 ivxyz_interf                               = ghost_layout.get_field_idx<Tvec>("vxyz");
+    u32 iomega_interf                              = ghost_layout.get_field_idx<Tscal>("omega");
+    u32 ialpha_AV_interf                           = ghost_layout.get_field_idx<Tscal>("alpha_AV");
+
+    auto &merged_xyzh                                 = storage.merged_xyzh.get();
+    ComputeField<Tscal> &omega                        = storage.omega.get();
+    shambase::DistributedData<MergedPatchData> &mpdat = storage.merged_patchdata_ghost.get();
+
+    scheduler().for_each_patchdata_nonempty([&](Patch cur_p, PatchData &pdat) {
+        MergedPatchData &merged_patch = mpdat.get(cur_p.id_patch);
+        PatchData &mpdat              = merged_patch.pdat;
+
+        sham::DeviceBuffer<Tvec> &buf_xyz    = merged_xyzh.get(cur_p.id_patch).field_pos.get_buf();
+        sham::DeviceBuffer<Tvec> &buf_axyz   = pdat.get_field_buf_ref<Tvec>(iaxyz);
+        sham::DeviceBuffer<Tscal> &buf_duint = pdat.get_field_buf_ref<Tscal>(iduint);
+        sham::DeviceBuffer<Tvec> &buf_vxyz   = mpdat.get_field_buf_ref<Tvec>(ivxyz_interf);
+        sham::DeviceBuffer<Tscal> &buf_hpart = mpdat.get_field_buf_ref<Tscal>(ihpart_interf);
+        sham::DeviceBuffer<Tscal> &buf_omega = mpdat.get_field_buf_ref<Tscal>(iomega_interf);
+        sham::DeviceBuffer<Tscal> &buf_uint  = mpdat.get_field_buf_ref<Tscal>(iuint_interf);
+        sham::DeviceBuffer<Tscal> &buf_pressure
+            = storage.pressure.get().get_buf_check(cur_p.id_patch);
+        sham::DeviceBuffer<Tscal> &buf_alpha_AV
+            = storage.alpha_av_ghost.get().get(cur_p.id_patch).get_buf();
+        sham::DeviceBuffer<Tscal> &buf_cs = storage.soundspeed.get().get_buf_check(cur_p.id_patch);
+
+        sycl::range range_npart{pdat.get_obj_cnt()};
+
+        tree::ObjectCache &pcache = storage.neighbors_cache.get().get_cache(cur_p.id_patch);
+
+        /////////////////////////////////////////////
+
+        sham::DeviceQueue &q = shamsys::instance::get_compute_scheduler().get_queue();
+        sham::EventList depends_list;
+
+        auto xyz        = buf_xyz.get_read_access(depends_list);
+        auto axyz       = buf_axyz.get_write_access(depends_list);
+        auto du         = buf_duint.get_write_access(depends_list);
+        auto vxyz       = buf_vxyz.get_read_access(depends_list);
+        auto hpart      = buf_hpart.get_read_access(depends_list);
+        auto omega      = buf_omega.get_read_access(depends_list);
+        auto u          = buf_uint.get_read_access(depends_list);
+        auto pressure   = buf_pressure.get_read_access(depends_list);
+        auto alpha_AV   = buf_alpha_AV.get_read_access(depends_list);
+        auto cs         = buf_cs.get_read_access(depends_list);
+        auto ploop_ptrs = pcache.get_read_access(depends_list);
+
+        auto e = q.submit(depends_list, [&](sycl::handler &cgh) {
+            const Tscal pmass   = solver_config.gpart_mass;
+            const Tscal alpha_u = cfg.alpha_u;
+            const Tscal beta_AV = cfg.beta_AV;
+
+            logger::debug_sycl_ln("deriv kernel", "alpha_u  :", alpha_u);
+            logger::debug_sycl_ln("deriv kernel", "beta_AV  :", beta_AV);
+
+            // tree::ObjectIterator particle_looper(tree,cgh);
+
+            // tree::LeafCacheObjectIterator
+            // particle_looper(tree,*xyz_cell_id,leaf_cache,cgh);
+
+            tree::ObjectCacheIterator particle_looper(ploop_ptrs);
+
+            // sycl::accessor hmax_tree{tree_field_hmax, cgh, sycl::read_only};
+
+            // sycl::stream out {4096,1024,cgh};
+
+            constexpr Tscal Rker2 = Kernel::Rkern * Kernel::Rkern;
+
+            shambase::parralel_for(cgh, pdat.get_obj_cnt(), "compute force MM97 AV", [=](u64 gid) {
+                u32 id_a = (u32) gid;
+
+                using namespace shamrock::sph;
+
+                Tvec sum_axyz  = {0, 0, 0};
+                Tscal sum_du_a = 0;
+
+                Tscal h_a       = hpart[id_a];
+                Tvec xyz_a      = xyz[id_a];
+                Tvec vxyz_a     = vxyz[id_a];
+                Tscal P_a       = pressure[id_a];
+                Tscal omega_a   = omega[id_a];
+                const Tscal u_a = u[id_a];
+
+                Tscal rho_a     = rho_h(pmass, h_a, Kernel::hfactd);
+                Tscal rho_a_sq  = rho_a * rho_a;
+                Tscal rho_a_inv = 1. / rho_a;
+
+                // f32 P_a     = cs * cs * rho_a;
+
+                Tscal omega_a_rho_a_inv = 1 / (omega_a * rho_a);
+
+                Tscal cs_a = cs[id_a];
+
+                const Tscal alpha_a = alpha_AV[id_a];
+
+                Tvec force_pressure{0, 0, 0};
+                Tscal tmpdU_pressure = 0;
+
+                particle_looper.for_each_object(id_a, [&](u32 id_b) {
+                    // compute only omega_a
+                    Tvec dr    = xyz_a - xyz[id_b];
+                    Tscal rab2 = sycl::dot(dr, dr);
+                    Tscal h_b  = hpart[id_b];
+
+                    if (rab2 > h_a * h_a * Rker2 && rab2 > h_b * h_b * Rker2) {
+                        return;
+                    }
+
+                    Tscal rab       = sycl::sqrt(rab2);
+                    Tvec vxyz_b     = vxyz[id_b];
+                    const Tscal u_b = u[id_b];
+
+                    Tscal rho_b = rho_h(pmass, h_b, Kernel::hfactd);
+                    Tscal P_b   = pressure[id_b];
+                    // f32 P_b     = cs * cs * rho_b;
+                    Tscal omega_b = omega[id_b];
+                    Tscal cs_b    = cs[id_b];
+
+                    /////////////////
+                    // internal energy update
+                    //  scalar : f32  | vector : f32_3
+                    const Tscal alpha_b = alpha_AV[id_b];
+
+                    Tscal Fab_a = Kernel::dW_3d(rab, h_a);
+                    Tscal Fab_b = Kernel::dW_3d(rab, h_b);
+
                     // clang-format off
                     add_to_derivs_sph_artif_visco_cond<Kernel>(
                         pmass,
@@ -219,280 +397,10 @@
                         alpha_a, alpha_b,
                         h_a, h_b,
                         beta_AV, alpha_u,
-=======
-                    Tvec v_ab = vxyz_a - vxyz_b;
->>>>>>> 59658f1a
-
-                    Tvec r_ab_unit = dr * sham::inv_sat_positive(rab);
-
-                    // f32 P_b     = cs * cs * rho_b;
-                    Tscal v_ab_r_ab     = sycl::dot(v_ab, r_ab_unit);
-                    Tscal abs_v_ab_r_ab = sycl::fabs(v_ab_r_ab);
-
-                    /////////////////
-                    // internal energy update
-                    //  scalar : f32  | vector : f32_3
-                    Tscal vsig_a = alpha_a * cs_a + beta_AV * abs_v_ab_r_ab;
-                    Tscal vsig_b = alpha_b * cs_b + beta_AV * abs_v_ab_r_ab;
-
-                    // Tscal vsig_u = abs_v_ab_r_ab;
-                    Tscal rho_avg = (rho_a + rho_b) * 0.5;
-                    Tscal abs_dp  = sham::abs(P_a - P_b);
-                    Tscal vsig_u  = sycl::sqrt(abs_dp / rho_avg);
-
-                    Tscal qa_ab = q_av(rho_a, vsig_a, v_ab_r_ab);
-                    Tscal qb_ab = q_av(rho_b, vsig_b, v_ab_r_ab);
-
-                    add_to_derivs_sph_artif_visco_cond(
-                        pmass,
-                        rho_a_sq,
-                        omega_a_rho_a_inv,
-                        rho_a_inv,
-                        rho_b,
-                        omega_a,
-                        omega_b,
-                        Fab_a,
-                        Fab_b,
-                        u_a,
-                        u_b,
-                        P_a,
-                        P_b,
-                        alpha_u,
-                        v_ab,
-                        r_ab_unit,
-                        vsig_u,
-                        qa_ab,
-                        qb_ab,
+
                         force_pressure,
                         tmpdU_pressure);
-                });
-                axyz[id_a] = force_pressure;
-                du[id_a]   = tmpdU_pressure;
-            });
-        });
-
-        buf_xyz.complete_event_state(e);
-        buf_axyz.complete_event_state(e);
-        buf_duint.complete_event_state(e);
-        buf_vxyz.complete_event_state(e);
-        buf_hpart.complete_event_state(e);
-        buf_omega.complete_event_state(e);
-        buf_uint.complete_event_state(e);
-        buf_pressure.complete_event_state(e);
-        buf_cs.complete_event_state(e);
-
-        sham::EventList resulting_events;
-        resulting_events.add_event(e);
-        pcache.complete_event_state(resulting_events);
-    });
-}
-template<class Tvec, template<class> class SPHKernel>
-void shammodels::sph::modules::UpdateDerivs<Tvec, SPHKernel>::update_derivs_mm97(VaryingMM97 cfg) {
-    StackEntry stack_loc{};
-
-    using namespace shamrock;
-    using namespace shamrock::patch;
-
-    PatchDataLayout &pdl = scheduler().pdl;
-
-    const u32 ixyz      = pdl.get_field_idx<Tvec>("xyz");
-    const u32 ivxyz     = pdl.get_field_idx<Tvec>("vxyz");
-    const u32 iaxyz     = pdl.get_field_idx<Tvec>("axyz");
-    const u32 iuint     = pdl.get_field_idx<Tscal>("uint");
-    const u32 iduint    = pdl.get_field_idx<Tscal>("duint");
-    const u32 ihpart    = pdl.get_field_idx<Tscal>("hpart");
-    const u32 ialpha_AV = pdl.get_field_idx<Tscal>("alpha_AV");
-
-    shamrock::patch::PatchDataLayout &ghost_layout = storage.ghost_layout.get();
-    u32 ihpart_interf                              = ghost_layout.get_field_idx<Tscal>("hpart");
-    u32 iuint_interf                               = ghost_layout.get_field_idx<Tscal>("uint");
-    u32 ivxyz_interf                               = ghost_layout.get_field_idx<Tvec>("vxyz");
-    u32 iomega_interf                              = ghost_layout.get_field_idx<Tscal>("omega");
-    u32 ialpha_AV_interf                           = ghost_layout.get_field_idx<Tscal>("alpha_AV");
-
-    auto &merged_xyzh                                 = storage.merged_xyzh.get();
-    ComputeField<Tscal> &omega                        = storage.omega.get();
-    shambase::DistributedData<MergedPatchData> &mpdat = storage.merged_patchdata_ghost.get();
-
-    scheduler().for_each_patchdata_nonempty([&](Patch cur_p, PatchData &pdat) {
-        MergedPatchData &merged_patch = mpdat.get(cur_p.id_patch);
-        PatchData &mpdat              = merged_patch.pdat;
-
-        sham::DeviceBuffer<Tvec> &buf_xyz    = merged_xyzh.get(cur_p.id_patch).field_pos.get_buf();
-        sham::DeviceBuffer<Tvec> &buf_axyz   = pdat.get_field_buf_ref<Tvec>(iaxyz);
-        sham::DeviceBuffer<Tscal> &buf_duint = pdat.get_field_buf_ref<Tscal>(iduint);
-        sham::DeviceBuffer<Tvec> &buf_vxyz   = mpdat.get_field_buf_ref<Tvec>(ivxyz_interf);
-        sham::DeviceBuffer<Tscal> &buf_hpart = mpdat.get_field_buf_ref<Tscal>(ihpart_interf);
-        sham::DeviceBuffer<Tscal> &buf_omega = mpdat.get_field_buf_ref<Tscal>(iomega_interf);
-        sham::DeviceBuffer<Tscal> &buf_uint  = mpdat.get_field_buf_ref<Tscal>(iuint_interf);
-        sham::DeviceBuffer<Tscal> &buf_pressure
-            = storage.pressure.get().get_buf_check(cur_p.id_patch);
-        sham::DeviceBuffer<Tscal> &buf_alpha_AV
-            = storage.alpha_av_ghost.get().get(cur_p.id_patch).get_buf();
-        sham::DeviceBuffer<Tscal> &buf_cs = storage.soundspeed.get().get_buf_check(cur_p.id_patch);
-
-        sycl::range range_npart{pdat.get_obj_cnt()};
-
-        tree::ObjectCache &pcache = storage.neighbors_cache.get().get_cache(cur_p.id_patch);
-
-        /////////////////////////////////////////////
-
-        sham::DeviceQueue &q = shamsys::instance::get_compute_scheduler().get_queue();
-        sham::EventList depends_list;
-
-        auto xyz        = buf_xyz.get_read_access(depends_list);
-        auto axyz       = buf_axyz.get_write_access(depends_list);
-        auto du         = buf_duint.get_write_access(depends_list);
-        auto vxyz       = buf_vxyz.get_read_access(depends_list);
-        auto hpart      = buf_hpart.get_read_access(depends_list);
-        auto omega      = buf_omega.get_read_access(depends_list);
-        auto u          = buf_uint.get_read_access(depends_list);
-        auto pressure   = buf_pressure.get_read_access(depends_list);
-        auto alpha_AV   = buf_alpha_AV.get_read_access(depends_list);
-        auto cs         = buf_cs.get_read_access(depends_list);
-        auto ploop_ptrs = pcache.get_read_access(depends_list);
-
-        auto e = q.submit(depends_list, [&](sycl::handler &cgh) {
-            const Tscal pmass   = solver_config.gpart_mass;
-            const Tscal alpha_u = cfg.alpha_u;
-            const Tscal beta_AV = cfg.beta_AV;
-
-            logger::debug_sycl_ln("deriv kernel", "alpha_u  :", alpha_u);
-            logger::debug_sycl_ln("deriv kernel", "beta_AV  :", beta_AV);
-
-            // tree::ObjectIterator particle_looper(tree,cgh);
-
-            // tree::LeafCacheObjectIterator
-            // particle_looper(tree,*xyz_cell_id,leaf_cache,cgh);
-
-            tree::ObjectCacheIterator particle_looper(ploop_ptrs);
-
-            // sycl::accessor hmax_tree{tree_field_hmax, cgh, sycl::read_only};
-
-            // sycl::stream out {4096,1024,cgh};
-
-            constexpr Tscal Rker2 = Kernel::Rkern * Kernel::Rkern;
-
-            shambase::parralel_for(cgh, pdat.get_obj_cnt(), "compute force MM97 AV", [=](u64 gid) {
-                u32 id_a = (u32) gid;
-
-                using namespace shamrock::sph;
-
-                Tvec sum_axyz  = {0, 0, 0};
-                Tscal sum_du_a = 0;
-
-                Tscal h_a       = hpart[id_a];
-                Tvec xyz_a      = xyz[id_a];
-                Tvec vxyz_a     = vxyz[id_a];
-                Tscal P_a       = pressure[id_a];
-                Tscal omega_a   = omega[id_a];
-                const Tscal u_a = u[id_a];
-
-                Tscal rho_a     = rho_h(pmass, h_a, Kernel::hfactd);
-                Tscal rho_a_sq  = rho_a * rho_a;
-                Tscal rho_a_inv = 1. / rho_a;
-
-                // f32 P_a     = cs * cs * rho_a;
-
-                Tscal omega_a_rho_a_inv = 1 / (omega_a * rho_a);
-
-                Tscal cs_a = cs[id_a];
-
-                const Tscal alpha_a = alpha_AV[id_a];
-
-                Tvec force_pressure{0, 0, 0};
-                Tscal tmpdU_pressure = 0;
-
-                particle_looper.for_each_object(id_a, [&](u32 id_b) {
-                    // compute only omega_a
-                    Tvec dr    = xyz_a - xyz[id_b];
-                    Tscal rab2 = sycl::dot(dr, dr);
-                    Tscal h_b  = hpart[id_b];
-
-                    if (rab2 > h_a * h_a * Rker2 && rab2 > h_b * h_b * Rker2) {
-                        return;
-                    }
-
-                    Tscal rab       = sycl::sqrt(rab2);
-                    Tvec vxyz_b     = vxyz[id_b];
-                    const Tscal u_b = u[id_b];
-
-                    Tscal rho_b = rho_h(pmass, h_b, Kernel::hfactd);
-                    Tscal P_b   = pressure[id_b];
-                    // f32 P_b     = cs * cs * rho_b;
-                    Tscal omega_b = omega[id_b];
-                    Tscal cs_b    = cs[id_b];
-
-                    /////////////////
-                    // internal energy update
-                    //  scalar : f32  | vector : f32_3
-                    const Tscal alpha_b = alpha_AV[id_b];
-
-                    Tscal Fab_a = Kernel::dW_3d(rab, h_a);
-                    Tscal Fab_b = Kernel::dW_3d(rab, h_b);
-
-<<<<<<< HEAD
-                    // clang-format off
-                    add_to_derivs_sph_artif_visco_cond<Kernel>(
-                        pmass,
-                        dr, rab,
-                        rho_a, rho_a_sq, omega_a_rho_a_inv, rho_a_inv, rho_b,
-                        omega_a, omega_b,
-                        Fab_a, Fab_b,
-                        vxyz_a, vxyz_b,
-                        u_a, u_b,
-                        P_a, P_b,
-                        cs_a, cs_b,
-                        lambda_qav,
-                        alpha_a, alpha_b,
-                       h_a, h_b,
-                        beta_AV, alpha_u,
-=======
-                    Tvec v_ab = vxyz_a - vxyz_b;
-
-                    Tvec r_ab_unit = dr * sham::inv_sat_positive(rab);
-
-                    // f32 P_b     = cs * cs * rho_b;
-                    Tscal v_ab_r_ab     = sycl::dot(v_ab, r_ab_unit);
-                    Tscal abs_v_ab_r_ab = sycl::fabs(v_ab_r_ab);
-
-                    /////////////////
-                    // internal energy update
-                    //  scalar : f32  | vector : f32_3
-                    Tscal vsig_a = alpha_a * cs_a + beta_AV * abs_v_ab_r_ab;
-                    Tscal vsig_b = alpha_b * cs_b + beta_AV * abs_v_ab_r_ab;
->>>>>>> 59658f1a
-
-                    // Tscal vsig_u = abs_v_ab_r_ab;
-                    Tscal rho_avg = (rho_a + rho_b) * 0.5;
-                    Tscal abs_dp  = sham::abs(P_a - P_b);
-                    Tscal vsig_u  = sycl::sqrt(abs_dp / rho_avg);
-
-                    Tscal qa_ab = q_av(rho_a, vsig_a, v_ab_r_ab);
-                    Tscal qb_ab = q_av(rho_b, vsig_b, v_ab_r_ab);
-
-                    add_to_derivs_sph_artif_visco_cond(
-                        pmass,
-                        rho_a_sq,
-                        omega_a_rho_a_inv,
-                        rho_a_inv,
-                        rho_b,
-                        omega_a,
-                        omega_b,
-                        Fab_a,
-                        Fab_b,
-                        u_a,
-                        u_b,
-                        P_a,
-                        P_b,
-                        alpha_u,
-                        v_ab,
-                        r_ab_unit,
-                        vsig_u,
-                        qa_ab,
-                        qb_ab,
-                        force_pressure,
-                        tmpdU_pressure);
+                    // clang-format on
                 });
 
                 // sum_du_a               = P_a * rho_a_inv * omega_a_rho_a_inv * sum_du_a;
@@ -659,7 +567,6 @@
                     Tscal Fab_a = Kernel::dW_3d(rab, h_a);
                     Tscal Fab_b = Kernel::dW_3d(rab, h_b);
 
-<<<<<<< HEAD
                     // clang-format off
                     add_to_derivs_sph_artif_visco_cond<Kernel>(
                         pmass,
@@ -674,52 +581,13 @@
                         lambda_qav,
                         alpha_a, alpha_b,
                         h_a, h_b,
-=======
-                    Tvec v_ab = vxyz_a - vxyz_b;
-
-                    Tvec r_ab_unit = dr * sham::inv_sat_positive(rab);
-
-                    // f32 P_b     = cs * cs * rho_b;
-                    Tscal v_ab_r_ab     = sycl::dot(v_ab, r_ab_unit);
-                    Tscal abs_v_ab_r_ab = sycl::fabs(v_ab_r_ab);
-
-                    /////////////////
-                    // internal energy update
-                    //  scalar : f32  | vector : f32_3
-                    Tscal vsig_a = alpha_a * cs_a + beta_AV * abs_v_ab_r_ab;
-                    Tscal vsig_b = alpha_b * cs_b + beta_AV * abs_v_ab_r_ab;
->>>>>>> 59658f1a
-
-                    // Tscal vsig_u = abs_v_ab_r_ab;
-                    Tscal rho_avg = (rho_a + rho_b) * 0.5;
-                    Tscal abs_dp  = sham::abs(P_a - P_b);
-                    Tscal vsig_u  = sycl::sqrt(abs_dp / rho_avg);
-
-                    Tscal qa_ab = q_av(rho_a, vsig_a, v_ab_r_ab);
-                    Tscal qb_ab = q_av(rho_b, vsig_b, v_ab_r_ab);
-
-                    add_to_derivs_sph_artif_visco_cond(
-                        pmass,
-                        rho_a_sq,
-                        omega_a_rho_a_inv,
-                        rho_a_inv,
-                        rho_b,
-                        omega_a,
-                        omega_b,
-                        Fab_a,
-                        Fab_b,
-                        u_a,
-                        u_b,
-                        P_a,
-                        P_b,
-                        alpha_u,
-                        v_ab,
-                        r_ab_unit,
-                        vsig_u,
-                        qa_ab,
-                        qb_ab,
+
+                        beta_AV, alpha_u,
+
                         force_pressure,
                         tmpdU_pressure);
+                    // clang-format on
+
                 });
 
                 axyz[id_a] = force_pressure;
@@ -879,7 +747,6 @@
                     Tscal Fab_a         = Kernel::dW_3d(rab, h_a);
                     Tscal Fab_b         = Kernel::dW_3d(rab, h_b);
 
-<<<<<<< HEAD
                     // clang-format off
                     add_to_derivs_sph_artif_visco_cond<Kernel,Tvec, Tscal, shamrock::sph::Disc>(
                         pmass,
@@ -893,54 +760,13 @@
                         cs_a, cs_b,
                         lambda_qav,
                         alpha_a, alpha_b,
-                        h_a, h_b,
-=======
-                    Tvec v_ab = vxyz_a - vxyz_b;
->>>>>>> 59658f1a
-
-                    Tvec r_ab_unit = dr * sham::inv_sat_positive(rab);
-
-                    // f32 P_b     = cs * cs * rho_b;
-                    Tscal v_ab_r_ab     = sycl::dot(v_ab, r_ab_unit);
-                    Tscal abs_v_ab_r_ab = sycl::fabs(v_ab_r_ab);
-
-                    /////////////////
-                    // internal energy update
-                    //  scalar : f32  | vector : f32_3
-                    Tscal vsig_a = alpha_a * cs_a + beta_AV * abs_v_ab_r_ab;
-                    Tscal vsig_b = alpha_b * cs_b + beta_AV * abs_v_ab_r_ab;
-
-                    // Tscal vsig_u = abs_v_ab_r_ab;
-                    Tscal rho_avg = (rho_a + rho_b) * 0.5;
-                    Tscal abs_dp  = sham::abs(P_a - P_b);
-                    Tscal vsig_u  = sycl::sqrt(abs_dp / rho_avg);
-
-                    Tscal qa_ab = q_av_disc(rho_a, h_a, rab, alpha_a, cs_a, vsig_a, v_ab_r_ab);
-                    Tscal qb_ab = q_av_disc(rho_b, h_b, rab, alpha_b, cs_b, vsig_b, v_ab_r_ab);
-
-                    add_to_derivs_sph_artif_visco_cond(
-                        pmass,
-                        rho_a_sq,
-                        omega_a_rho_a_inv,
-                        rho_a_inv,
-                        rho_b,
-                        omega_a,
-                        omega_b,
-                        Fab_a,
-                        Fab_b,
-                        u_a,
-                        u_b,
-                        P_a,
-                        P_b,
-                        alpha_u,
-                        v_ab,
-                        r_ab_unit,
-                        vsig_u,
-                        qa_ab,
-                        qb_ab,
+                        h_a, h_b
+                        beta_AV, alpha_u,
+
                         force_pressure,
                         tmpdU_pressure);
-                });
+                    // clang-format on
+                  });
 
                 axyz[id_a] = force_pressure;
                 du[id_a]   = tmpdU_pressure;
