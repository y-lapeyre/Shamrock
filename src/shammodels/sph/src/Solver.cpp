--- conflicted
+++ resolved
@@ -1051,7 +1051,6 @@
     const u32 idpsi_on_ch = (has_psi_field) ? pdl.get_field_idx<Tscal>("dpsi/ch") : 0;
     const u32 icurlB      = (has_curlB_field) ? pdl.get_field_idx<Tvec>("curlB") : 0;
 
-<<<<<<< HEAD
     bool do_MHD_debug       = solver_config.do_MHD_debug();
     const u32 imag_pressure = (do_MHD_debug) ? pdl.get_field_idx<Tvec>("mag_pressure") : -1;
     const u32 imag_tension  = (do_MHD_debug) ? pdl.get_field_idx<Tvec>("mag_tension") : -1;
@@ -1061,10 +1060,10 @@
     const u32 ipsi_diff     = (do_MHD_debug) ? pdl.get_field_idx<Tscal>("psi_diff") : -1;
     const u32 ipsi_cons     = (do_MHD_debug) ? pdl.get_field_idx<Tscal>("psi_cons") : -1;
     const u32 iu_mhd        = (do_MHD_debug) ? pdl.get_field_idx<Tscal>("u_mhd") : -1;
-=======
+
     const u32 iepsilon = (has_epsilon_field) ? pdl.get_field_idx<Tscal>("epsilon") : 0;
     const u32 ideltav  = (has_deltav_field) ? pdl.get_field_idx<Tvec>("deltav") : 0;
->>>>>>> 9f7d1d96
+
 
     shamrock::patch::PatchDataLayout &ghost_layout = storage.ghost_layout.get();
     u32 ihpart_interf                              = ghost_layout.get_field_idx<Tscal>("hpart");
@@ -1082,7 +1081,7 @@
     const u32 ipsi_interf   = (has_psi_field) ? ghost_layout.get_field_idx<Tscal>("psi/ch") : 0;
     const u32 icurlB_interf = (has_curlB_field) ? ghost_layout.get_field_idx<Tvec>("curlB") : 0;
 
-<<<<<<< HEAD
+
     // u32 imag_pressure_interf = (do_MHD_debug) ? ghost_layout.get_field_idx<Tvec>("mag_pressure")
     // : -1; u32 imag_tension_interf  = (do_MHD_debug) ?
     // ghost_layout.get_field_idx<Tvec>("mag_tension") : -1; u32 igas_pressure_interf =
@@ -1093,11 +1092,11 @@
     // (do_MHD_debug) ? ghost_layout.get_field_idx<Tscal>("psi_diff") : -1; u32 ipsi_cons_interf =
     // (do_MHD_debug) ? ghost_layout.get_field_idx<Tscal>("psi_cons") : -1; u32 iu_mhd_interf =
     // (do_MHD_debug) ? ghost_layout.get_field_idx<Tscal>("u_mhd") : -1;
-=======
+
     const u32 iepsilon_interf
         = (has_epsilon_field) ? ghost_layout.get_field_idx<Tscal>("epsilon") : 0;
     const u32 ideltav_interf = (has_deltav_field) ? ghost_layout.get_field_idx<Tvec>("deltav") : 0;
->>>>>>> 9f7d1d96
+
 
     using InterfaceBuildInfos = typename sph::BasicSPHGhostHandler<Tvec>::InterfaceBuildInfos;
 
@@ -1161,7 +1160,7 @@
                     buf_idx, cnt, pdat.get_field<Tvec>(icurlB_interf));
             }
 
-<<<<<<< HEAD
+
             // if (do_MHD_debug) {
             //     sender_patch.get_field<Tvec>(igas_pressure).append_subset_to(
             //         buf_idx, cnt, pdat.get_field<Tvec>(igas_pressure_interf));
@@ -1181,7 +1180,7 @@
             //    sender_patch.get_field<Tscal>(iu_mhd)
             //        .append_subset_to(buf_idx, cnt, pdat.get_field<Tscal>(iu_mhd_interf));
             //}
-=======
+
             if (has_epsilon_field) {
                 sender_patch.get_field<Tscal>(iepsilon).append_subset_to(
                     buf_idx, cnt, pdat.get_field<Tscal>(iepsilon_interf));
@@ -1191,7 +1190,7 @@
                 sender_patch.get_field<Tvec>(ideltav).append_subset_to(
                     buf_idx, cnt, pdat.get_field<Tvec>(ideltav_interf));
             }
->>>>>>> 9f7d1d96
+
         });
 
     ghost_handle.template modify_interface_native<PatchData>(
@@ -1256,7 +1255,7 @@
                     pdat_new.get_field<Tvec>(icurlB_interf).insert(pdat.get_field<Tvec>(icurlB));
                 }
 
-<<<<<<< HEAD
+
                 // if (do_MHD_debug) {
                 //     pdat_new.get_field<Tvec>(igas_pressure_interf).insert(pdat.get_field<Tvec>(igas_pressure));
                 //     pdat_new.get_field<Tvec>(imag_pressure_interf).insert(pdat.get_field<Tvec>(imag_pressure));
@@ -1272,7 +1271,7 @@
                 //    pdat_new.get_field<Tscal>(iu_mhd_interf)
                 //        .insert(pdat.get_field<Tscal>(iu_mhd));
                 //}
-=======
+
                 if (has_epsilon_field) {
                     pdat_new.get_field<Tscal>(iepsilon_interf)
                         .insert(pdat.get_field<Tscal>(iepsilon));
@@ -1281,7 +1280,7 @@
                 if (has_deltav_field) {
                     pdat_new.get_field<Tvec>(ideltav_interf).insert(pdat.get_field<Tvec>(ideltav));
                 }
->>>>>>> 9f7d1d96
+
 
                 pdat_new.check_field_obj_cnt_match();
 
