--- conflicted
+++ resolved
@@ -59,11 +59,8 @@
 
     
 
-<<<<<<< HEAD
-=======
     modules::StencilGenerator stencil_gen(context,solver_config,storage);
     stencil_gen.make_stencil();
->>>>>>> 156cb15e
     
     //compute bound received
 
