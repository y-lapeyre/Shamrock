--- conflicted
+++ resolved
@@ -51,11 +51,8 @@
         Component<shambase::DistributedData<shammath::AABB<TgridVec>>> merge_patch_bounds;
         Component<shambase::DistributedData<RTree>> trees;
 
-<<<<<<< HEAD
-=======
         Component<AMRStencilCache> stencil;
 
->>>>>>> 156cb15e
         struct {
             f64 interface = 0;
             f64 neighbors = 0;
