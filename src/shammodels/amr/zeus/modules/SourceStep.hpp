--- conflicted
+++ resolved
@@ -41,15 +41,6 @@
         void compute_forces();
 
         /**
-<<<<<<< HEAD
-         * @brief apply the generalized forces
-         * \f[
-         *   \frac{u_i^{n+1} - u_i^{n}}{\Delta t} = \underbrace{-\frac{\partial_i p^n}{\rho^n} 
-         *     + f_{\text{ext},i}}_{ f_{\rm gen} }
-         * \f]
-         */
-        void apply_force(Tscal dt);
-=======
          * @brief Compute the values of the artificial viscosity terms
          * (\cite Zeus2d_main equations 33,34)
          * 
@@ -60,8 +51,14 @@
          */
         void compute_AV();
 
-        void substep_1();
->>>>>>> 602faa9d
+        /**
+         * @brief apply the generalized forces
+         * \f[
+         *   \frac{u_i^{n+1} - u_i^{n}}{\Delta t} = \underbrace{-\frac{\partial_i p^n}{\rho^n} 
+         *     + f_{\text{ext},i}}_{ f_{\rm gen} }
+         * \f]
+         */
+        void apply_force(Tscal dt);
         void substep_2();
         void substep_3();
 
